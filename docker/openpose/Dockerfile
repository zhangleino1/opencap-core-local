FROM stanfordnmbl/openpose-gpu:11.3.1

COPY requirements.txt /openpose

RUN pip3 install --upgrade pip
RUN pip3 install -r requirements.txt

COPY loop.py /openpose
<<<<<<< HEAD
CMD python3.6 loop.py
=======
COPY ../../defaultOpenCapSettings.json /openpose
CMD python3.6 loop.py
>>>>>>> 25b08ae7
<|MERGE_RESOLUTION|>--- conflicted
+++ resolved
@@ -6,9 +6,5 @@
 RUN pip3 install -r requirements.txt
 
 COPY loop.py /openpose
-<<<<<<< HEAD
-CMD python3.6 loop.py
-=======
 COPY ../../defaultOpenCapSettings.json /openpose
-CMD python3.6 loop.py
->>>>>>> 25b08ae7
+CMD python3.6 loop.py